import os
from configs import (
    KB_ROOT_PATH,
    CHUNK_SIZE,
    OVERLAP_SIZE,
    ZH_TITLE_ENHANCE,
    logger,
    log_verbose,
    text_splitter_dict,
    LLM_MODELS,
    TEXT_SPLITTER_NAME,
)
import importlib
from text_splitter import zh_title_enhance as func_zh_title_enhance
import langchain.document_loaders
from langchain.docstore.document import Document
from langchain.text_splitter import TextSplitter
from pathlib import Path
from server.utils import run_in_thread_pool, get_model_worker_config
import json
from typing import List, Union,Dict, Tuple, Generator
import chardet


def validate_kb_name(knowledge_base_id: str) -> bool:
    # 检查是否包含预期外的字符或路径攻击关键字
    if "../" in knowledge_base_id:
        return False
    return True


def get_kb_path(knowledge_base_name: str):
    """
    获取 knowledge_base_name 对应的知识库目录路径
    """
    return os.path.join(KB_ROOT_PATH, knowledge_base_name)


def get_doc_path(knowledge_base_name: str):
    """
    获取 knowledge_base_name 下的 content 目录
    """
    return os.path.join(get_kb_path(knowledge_base_name), "content")


def get_vs_path(knowledge_base_name: str, vector_name: str):
    """
    获取 knowledge_base_name 下的 vector_store 目录下的 vector_name 目录
    """
    return os.path.join(get_kb_path(knowledge_base_name), "vector_store", vector_name)


def get_file_path(knowledge_base_name: str, doc_name: str):
    """
    获取 knowledge_base_name 下的 content 目录下的 doc_name 文件路径
    """
    return os.path.join(get_doc_path(knowledge_base_name), doc_name)


def list_kbs_from_folder():
    """
    列出知识库目录下的所有文件夹
    """
    return [f for f in os.listdir(KB_ROOT_PATH)
            if os.path.isdir(os.path.join(KB_ROOT_PATH, f))]


def list_files_from_folder(kb_name: str):
    """
    列出知识库目录下的所有文件
    """
    doc_path = get_doc_path(kb_name)
    result = []
<<<<<<< HEAD
    for root, _, files in os.walk(doc_path):
        tail = os.path.basename(root).lower()
        if (tail.startswith("temp")
            or tail.startswith("tmp")
            or tail.startswith(".")):  # 跳过 [temp, tmp, .] 开头的文件夹
            continue
        for file in files:
            if file.startswith("~$"):  # 跳过 ~$ 开头的文件
                continue
            path = Path(doc_path) / root / file
            result.append(path.resolve().relative_to(doc_path).as_posix())
=======

    def is_skiped_path(path: str):
        tail = os.path.basename(path).lower()
        for x in ["temp", "tmp", ".", "~$"]:
            if tail.startswith(x):
                return True
        return False

    def process_entry(entry):
        if is_skiped_path(entry.path):
            return

        if entry.is_symlink():
            target_path = os.path.realpath(entry.path)
            with os.scandir(target_path) as target_it:
                for target_entry in target_it:
                    process_entry(target_entry)
        elif entry.is_file():
            result.append(entry.path)
        elif entry.is_dir():
            with os.scandir(entry.path) as it:
                for sub_entry in it:
                    process_entry(sub_entry)

    with os.scandir(doc_path) as it:
        for entry in it:
            process_entry(entry)
>>>>>>> fdd6eb5f

    return result


LOADER_DICT = {"UnstructuredHTMLLoader": ['.html'],
               "UnstructuredMarkdownLoader": ['.md'],
               "JSONLoader": [".json"],
               "JSONLinesLoader": [".jsonl"],
               "CSVLoader": [".csv"],
               # "FilteredCSVLoader": [".csv"], # 需要自己指定，目前还没有支持
               "RapidOCRPDFLoader": [".pdf"],
               "RapidOCRLoader": ['.png', '.jpg', '.jpeg', '.bmp'],
               "UnstructuredEmailLoader": ['.eml', '.msg'],
               "UnstructuredEPubLoader": ['.epub'],
               "UnstructuredExcelLoader": ['.xlsx', '.xlsd'],
               "NotebookLoader": ['.ipynb'],
               "UnstructuredODTLoader": ['.odt'],
               "PythonLoader": ['.py'],
               "UnstructuredRSTLoader": ['.rst'],
               "UnstructuredRTFLoader": ['.rtf'],
               "SRTLoader": ['.srt'],
               "TomlLoader": ['.toml'],
               "UnstructuredTSVLoader": ['.tsv'],
               "UnstructuredWordDocumentLoader": ['.docx', 'doc'],
               "UnstructuredXMLLoader": ['.xml'],
               "UnstructuredPowerPointLoader": ['.ppt', '.pptx'],
               "UnstructuredFileLoader": ['.txt'],
               }
# 当前支持的文件格式
SUPPORTED_EXTS = [ext for sublist in LOADER_DICT.values() for ext in sublist]


# patch json.dumps to disable ensure_ascii
def _new_json_dumps(obj, **kwargs):
    kwargs["ensure_ascii"] = False
    return _origin_json_dumps(obj, **kwargs)

if json.dumps is not _new_json_dumps:
    _origin_json_dumps = json.dumps
    json.dumps = _new_json_dumps


class JSONLinesLoader(langchain.document_loaders.JSONLoader):
    '''
    行式 Json 加载器，要求文件扩展名为 .jsonl
    '''
    def __init__(self, *args, **kwargs):
        super().__init__(*args, **kwargs)
        self._json_lines = True


langchain.document_loaders.JSONLinesLoader = JSONLinesLoader


def get_LoaderClass(file_extension):
    """获取扩展名对应的加载器"""
    for LoaderClass, extensions in LOADER_DICT.items():
        if file_extension in extensions:
            return LoaderClass


# 把一些向量化共用逻辑从KnowledgeFile抽取出来，等langchain支持内存文件的时候，可以将非磁盘文件向量化
def get_loader(loader_name: str, file_path: str, loader_kwargs: Dict = None):
    '''
    根据loader_name和文件路径或内容返回文档加载器。
    这个是处理文档的核心方法, 用于获取各种加载器, 如果有自定义的加载器, 也需要在这里注册
    '''
    loader_kwargs = loader_kwargs or {}
    try:
        if loader_name in ["RapidOCRPDFLoader", "RapidOCRLoader","FilteredCSVLoader"]:
            document_loaders_module = importlib.import_module('document_loaders')
        else:
            document_loaders_module = importlib.import_module('langchain.document_loaders')
        DocumentLoader = getattr(document_loaders_module, loader_name)
    except Exception as e:
        msg = f"为文件{file_path}查找加载器{loader_name}时出错：{e}"
        logger.error(f'{e.__class__.__name__}: {msg}',
                     exc_info=e if log_verbose else None)
        document_loaders_module = importlib.import_module('langchain.document_loaders')
        DocumentLoader = getattr(document_loaders_module, "UnstructuredFileLoader")

    if loader_name == "UnstructuredFileLoader":
        loader_kwargs.setdefault("autodetect_encoding", True)
    elif loader_name == "CSVLoader":
<<<<<<< HEAD
        # 自动识别文件编码类型，避免langchain loader 加载文件报编码错误
        with open(file_path_or_content, 'rb') as struct_file:
            encode_detect = chardet.detect(struct_file.read())
        if encode_detect is None:
            encode_detect = {"encoding": "utf-8"}

        # 大多数情况下, 编码都会识别错误, 所以我决定只用 utf-8
        encode_detect = {"encoding": "utf-8"}

        loader = DocumentLoader(file_path_or_content, encoding=encode_detect["encoding"])
=======
        if not loader_kwargs.get("encoding"):
            # 如果未指定 encoding，自动识别文件编码类型，避免langchain loader 加载文件报编码错误
            with open(file_path, 'rb') as struct_file:
                encode_detect = chardet.detect(struct_file.read())
            if encode_detect is None:
                encode_detect = {"encoding": "utf-8"}
            loader_kwargs["encoding"] = encode_detect["encoding"]
>>>>>>> fdd6eb5f
        ## TODO：支持更多的自定义CSV读取逻辑

    elif loader_name == "JSONLoader":
        loader_kwargs.setdefault("jq_schema", ".")
        loader_kwargs.setdefault("text_content", False)
    elif loader_name == "JSONLinesLoader":
        loader_kwargs.setdefault("jq_schema", ".")
        loader_kwargs.setdefault("text_content", False)

    loader = DocumentLoader(file_path, **loader_kwargs)
    return loader


def make_text_splitter(
        splitter_name: str = TEXT_SPLITTER_NAME,
        chunk_size: int = CHUNK_SIZE,
        chunk_overlap: int = OVERLAP_SIZE,
        llm_model: str = LLM_MODELS[0],
):
    """
    根据参数获取特定的分词器
    """
    splitter_name = splitter_name or "SpacyTextSplitter"
    try:
        if splitter_name == "MarkdownHeaderTextSplitter":  # MarkdownHeaderTextSplitter特殊判定
            headers_to_split_on = text_splitter_dict[splitter_name]['headers_to_split_on']
            text_splitter = langchain.text_splitter.MarkdownHeaderTextSplitter(
                headers_to_split_on=headers_to_split_on)
        else:

            try:  ## 优先使用用户自定义的text_splitter
                text_splitter_module = importlib.import_module('text_splitter')
                TextSplitter = getattr(text_splitter_module, splitter_name)
            except:  ## 否则使用langchain的text_splitter
                text_splitter_module = importlib.import_module('langchain.text_splitter')
                TextSplitter = getattr(text_splitter_module, splitter_name)

            if text_splitter_dict[splitter_name]["source"] == "tiktoken":  ## 从tiktoken加载
                try:
                    text_splitter = TextSplitter.from_tiktoken_encoder(
                        encoding_name=text_splitter_dict[splitter_name]["tokenizer_name_or_path"],
                        pipeline="zh_core_web_sm",
                        chunk_size=chunk_size,
                        chunk_overlap=chunk_overlap
                    )
                except:
                    text_splitter = TextSplitter.from_tiktoken_encoder(
                        encoding_name=text_splitter_dict[splitter_name]["tokenizer_name_or_path"],
                        chunk_size=chunk_size,
                        chunk_overlap=chunk_overlap
                    )
            elif text_splitter_dict[splitter_name]["source"] == "huggingface":  ## 从huggingface加载
                if text_splitter_dict[splitter_name]["tokenizer_name_or_path"] == "":
                    config = get_model_worker_config(llm_model)
                    text_splitter_dict[splitter_name]["tokenizer_name_or_path"] = \
                        config.get("model_path")

                if text_splitter_dict[splitter_name]["tokenizer_name_or_path"] == "gpt2":
                    from transformers import GPT2TokenizerFast
                    from langchain.text_splitter import CharacterTextSplitter
                    tokenizer = GPT2TokenizerFast.from_pretrained("gpt2")
                else:  ## 字符长度加载
                    from transformers import AutoTokenizer
                    tokenizer = AutoTokenizer.from_pretrained(
                        text_splitter_dict[splitter_name]["tokenizer_name_or_path"],
                        trust_remote_code=True)
                text_splitter = TextSplitter.from_huggingface_tokenizer(
                    tokenizer=tokenizer,
                    chunk_size=chunk_size,
                    chunk_overlap=chunk_overlap
                )
            else:
                try:
                    text_splitter = TextSplitter(
                        pipeline="zh_core_web_sm",
                        chunk_size=chunk_size,
                        chunk_overlap=chunk_overlap
                    )
                except:
                    text_splitter = TextSplitter(
                        chunk_size=chunk_size,
                        chunk_overlap=chunk_overlap
                    )
    except Exception as e:
        print(e)
        text_splitter_module = importlib.import_module('langchain.text_splitter')
        TextSplitter = getattr(text_splitter_module, "RecursiveCharacterTextSplitter")
        text_splitter = TextSplitter(chunk_size=250, chunk_overlap=50)
    return text_splitter


class KnowledgeFile:
    def __init__(
            self,
            filename: str,
            knowledge_base_name: str,
            loader_kwargs: Dict = {},
    ):
        '''
        对应知识库目录中的文件，必须是磁盘上存在的才能进行向量化等操作。
        '''
        self.kb_name = knowledge_base_name
        self.filename = filename
        self.ext = os.path.splitext(filename)[-1].lower()  # 文件扩展名
        if self.ext not in SUPPORTED_EXTS:
            raise ValueError(f"暂未支持的文件格式 {self.filename}")
        self.loader_kwargs = loader_kwargs
        self.filepath = get_file_path(knowledge_base_name, filename)
        self.docs = None
        self.splited_docs = None
        self.document_loader_name = get_LoaderClass(self.ext)
        self.text_splitter_name = TEXT_SPLITTER_NAME

    def file2docs(self, refresh: bool = False):
        """
        调用加载器加载文档
        """
        if self.docs is None or refresh:
            logger.info(f"{self.document_loader_name} used for {self.filepath}")
            loader = get_loader(loader_name=self.document_loader_name,
                                file_path=self.filepath,
                                loader_kwargs=self.loader_kwargs)
            self.docs = loader.load()
        return self.docs

    def docs2texts(
            self,
            docs: List[Document] = None,
            zh_title_enhance: bool = ZH_TITLE_ENHANCE,
            refresh: bool = False,
            chunk_size: int = CHUNK_SIZE,
            chunk_overlap: int = OVERLAP_SIZE,
            text_splitter: TextSplitter = None,
    ):
        """
        切割文档并返回文本
        """
        docs = docs or self.file2docs(refresh=refresh)
        if not docs:
            return []
        if self.ext not in [".csv"]:
            if text_splitter is None:
                text_splitter = make_text_splitter(splitter_name=self.text_splitter_name, chunk_size=chunk_size,
                                                   chunk_overlap=chunk_overlap)
            if self.text_splitter_name == "MarkdownHeaderTextSplitter":
                docs = text_splitter.split_text(docs[0].page_content)
            else:
                docs = text_splitter.split_documents(docs)

        if not docs:
            return []

        print(f"文档切分示例：{docs[0]}")
        if zh_title_enhance:
            docs = func_zh_title_enhance(docs)
        self.splited_docs = docs
        return self.splited_docs

    def file2text(
            self,
            zh_title_enhance: bool = ZH_TITLE_ENHANCE,
            refresh: bool = False,
            chunk_size: int = CHUNK_SIZE,
            chunk_overlap: int = OVERLAP_SIZE,
            text_splitter: TextSplitter = None,
    ):
        """
        切割文档并返回文本
        """
        if self.splited_docs is None or refresh:
            docs = self.file2docs()
            # 分割文档
            self.splited_docs = self.docs2texts(docs=docs,
                                                zh_title_enhance=zh_title_enhance,
                                                refresh=refresh,
                                                chunk_size=chunk_size,
                                                chunk_overlap=chunk_overlap,
                                                text_splitter=text_splitter)
        return self.splited_docs

    def file_exist(self):
        """检查文件是否存在"""
        return os.path.isfile(self.filepath)

    def get_mtime(self):
        """获取文件的修改时间"""
        return os.path.getmtime(self.filepath)

    def get_size(self):
        """获取文件的大小"""
        return os.path.getsize(self.filepath)


def files2docs_in_thread(
        files: List[Union[KnowledgeFile, Tuple[str, str], Dict]],
        chunk_size: int = CHUNK_SIZE,
        chunk_overlap: int = OVERLAP_SIZE,
        zh_title_enhance: bool = ZH_TITLE_ENHANCE,
) -> Generator:
    '''
    利用多线程批量将磁盘文件转化成langchain Document.
    如果传入参数是Tuple，形式为(filename, kb_name)
    生成器返回值为 status, (kb_name, file_name, docs | error)
    '''

    def file2docs(*, file: KnowledgeFile, **kwargs) -> Tuple[bool, Tuple[str, str, List[Document]]]:
        """将单个文件转换成langchain Document"""
        try:
            return True, (file.kb_name, file.filename, file.file2text(**kwargs))
        except Exception as e:
            # TODO: 这里报错 fatal error - Internal error: TP_NUM_C_BUFS too small: 50
            logger.info(f"===errror: {e}")
            raise e
            msg = f"从文件 {file.kb_name}/{file.filename} 加载文档时出错：{e}"
            logger.error(f'{e.__class__.__name__}: {msg}',
                         exc_info=e if log_verbose else None)
            return False, (file.kb_name, file.filename, msg)

    kwargs_list = []
    for i, file in enumerate(files):
        kwargs = {}
        try:
            # 都转换成 KnowledgeFile
            if isinstance(file, tuple) and len(file) >= 2:
                filename = file[0]
                kb_name = file[1]
                file = KnowledgeFile(filename=filename, knowledge_base_name=kb_name)
            elif isinstance(file, dict):
                filename = file.pop("filename")
                kb_name = file.pop("kb_name")
                kwargs.update(file)
                file = KnowledgeFile(filename=filename, knowledge_base_name=kb_name)
            kwargs["file"] = file
            kwargs["chunk_size"] = chunk_size
            kwargs["chunk_overlap"] = chunk_overlap
            kwargs["zh_title_enhance"] = zh_title_enhance
            kwargs_list.append(kwargs)
        except Exception as e:
            yield False, (kb_name, filename, str(e))

    # 生成器的形式
    for result in run_in_thread_pool(func=file2docs, params=kwargs_list):
        yield result


if __name__ == "__main__":
    from pprint import pprint

    kb_file = KnowledgeFile(
        filename="/home/congyin/Code/Project_Langchain_0814/Langchain-Chatchat/knowledge_base/csv1/content/gm.csv",
        knowledge_base_name="samples")
    # kb_file.text_splitter_name = "RecursiveCharacterTextSplitter"
    docs = kb_file.file2docs()
    # pprint(docs[-1])<|MERGE_RESOLUTION|>--- conflicted
+++ resolved
@@ -71,19 +71,6 @@
     """
     doc_path = get_doc_path(kb_name)
     result = []
-<<<<<<< HEAD
-    for root, _, files in os.walk(doc_path):
-        tail = os.path.basename(root).lower()
-        if (tail.startswith("temp")
-            or tail.startswith("tmp")
-            or tail.startswith(".")):  # 跳过 [temp, tmp, .] 开头的文件夹
-            continue
-        for file in files:
-            if file.startswith("~$"):  # 跳过 ~$ 开头的文件
-                continue
-            path = Path(doc_path) / root / file
-            result.append(path.resolve().relative_to(doc_path).as_posix())
-=======
 
     def is_skiped_path(path: str):
         tail = os.path.basename(path).lower()
@@ -111,7 +98,6 @@
     with os.scandir(doc_path) as it:
         for entry in it:
             process_entry(entry)
->>>>>>> fdd6eb5f
 
     return result
 
@@ -196,26 +182,16 @@
     if loader_name == "UnstructuredFileLoader":
         loader_kwargs.setdefault("autodetect_encoding", True)
     elif loader_name == "CSVLoader":
-<<<<<<< HEAD
-        # 自动识别文件编码类型，避免langchain loader 加载文件报编码错误
-        with open(file_path_or_content, 'rb') as struct_file:
-            encode_detect = chardet.detect(struct_file.read())
-        if encode_detect is None:
-            encode_detect = {"encoding": "utf-8"}
-
-        # 大多数情况下, 编码都会识别错误, 所以我决定只用 utf-8
-        encode_detect = {"encoding": "utf-8"}
-
-        loader = DocumentLoader(file_path_or_content, encoding=encode_detect["encoding"])
-=======
         if not loader_kwargs.get("encoding"):
             # 如果未指定 encoding，自动识别文件编码类型，避免langchain loader 加载文件报编码错误
             with open(file_path, 'rb') as struct_file:
                 encode_detect = chardet.detect(struct_file.read())
             if encode_detect is None:
                 encode_detect = {"encoding": "utf-8"}
+            
+            # 大多数情况下, 编码都会识别错误, 所以我决定只用 utf-8
+            encode_detect = {"encoding": "utf-8"}
             loader_kwargs["encoding"] = encode_detect["encoding"]
->>>>>>> fdd6eb5f
         ## TODO：支持更多的自定义CSV读取逻辑
 
     elif loader_name == "JSONLoader":
